/*
	Copyright NetFoundry, Inc.

	Licensed under the Apache License, Version 2.0 (the "License");
	you may not use this file except in compliance with the License.
	You may obtain a copy of the License at

	https://www.apache.org/licenses/LICENSE-2.0

	Unless required by applicable law or agreed to in writing, software
	distributed under the License is distributed on an "AS IS" BASIS,
	WITHOUT WARRANTIES OR CONDITIONS OF ANY KIND, either express or implied.
	See the License for the specific language governing permissions and
	limitations under the License.
*/

package controller

import (
	"encoding/json"
	"fmt"
	"github.com/michaelquigley/pfxlog"
	"github.com/openziti/fabric/controller/handler_ctrl"
	"github.com/openziti/fabric/controller/handler_mgmt"
	"github.com/openziti/fabric/controller/network"
	"github.com/openziti/fabric/controller/xctrl"
	"github.com/openziti/fabric/controller/xctrl_example"
	"github.com/openziti/fabric/controller/xmgmt"
	"github.com/openziti/fabric/controller/xt"
	"github.com/openziti/fabric/controller/xt_ha"
	"github.com/openziti/fabric/controller/xt_random"
	"github.com/openziti/fabric/controller/xt_smartrouting"
	"github.com/openziti/fabric/controller/xt_weighted"
	"github.com/openziti/fabric/controller/xtv"
	"github.com/openziti/fabric/events"
	"github.com/openziti/foundation/channel2"
	"github.com/openziti/foundation/common"
	"github.com/openziti/foundation/profiler"
	"github.com/openziti/foundation/util/concurrenz"
	"github.com/pkg/errors"
)

type Controller struct {
	config             *Config
	network            *network.Network
	ctrlConnectHandler *handler_ctrl.ConnectHandler
	mgmtConnectHandler *handler_mgmt.ConnectHandler
	xctrls             []xctrl.Xctrl
	xmgmts             []xmgmt.Xmgmt

	ctrlListener channel2.UnderlayListener
	mgmtListener channel2.UnderlayListener

	shutdownC  chan struct{}
	isShutdown concurrenz.AtomicBoolean
}

func NewController(cfg *Config, versionProvider common.VersionProvider) (*Controller, error) {
	c := &Controller{
		config:    cfg,
		shutdownC: make(chan struct{}),
	}

	c.registerXts()
	if err := c.loadXtvMappings(); err != nil {
		return nil, err
	}

<<<<<<< HEAD
	c.loadEventHandlers()

	if n, err := network.NewNetwork(cfg.Id, cfg.Network, cfg.Db, cfg.Metrics); err == nil {
=======
	if n, err := network.NewNetwork(cfg.Id, cfg.Network, cfg.Db, cfg.Metrics, versionProvider); err == nil {
>>>>>>> 24ba973f
		c.network = n
	} else {
		return nil, err
	}

	if err := c.showOptions(); err != nil {
		return nil, err
	}

	return c, nil
}

func (c *Controller) Run() error {
	c.startProfiling()

	if err := c.registerComponents(); err != nil {
		return fmt.Errorf("error registering component: %s", err)
	}
	versionInfo := c.network.VersionProvider.AsVersionInfo()
	versionHeader, err := c.network.VersionProvider.EncoderDecoder().Encode(versionInfo)

	if err != nil {
		pfxlog.Logger().Panicf("could not prepare version headers: %v", err)
	}
	headers := map[int32][]byte{
		channel2.HelloVersionHeader: versionHeader,
	}

	/**
	 * ctrl listener/accepter.
	 */
	ctrlListener := channel2.NewClassicListener(c.config.Id, c.config.Ctrl.Listener, c.config.Ctrl.Options.ConnectOptions, headers)
	c.ctrlListener = ctrlListener
	if err := c.ctrlListener.Listen(c.ctrlConnectHandler); err != nil {
		panic(err)
	}
	ctrlAccepter := handler_ctrl.NewCtrlAccepter(c.network, c.xctrls, c.ctrlListener, c.config.Ctrl.Options)
	go ctrlAccepter.Run()
	/* */

	/**
	 * mgmt listener/accepter.
	 */
	mgmtListener := channel2.NewClassicListener(c.config.Id, c.config.Mgmt.Listener, c.config.Mgmt.Options.ConnectOptions, headers)
	c.mgmtListener = mgmtListener
	if err := c.mgmtListener.Listen(c.mgmtConnectHandler); err != nil {
		panic(err)
	}
	mgmtAccepter := handler_mgmt.NewMgmtAccepter(c.mgmtListener, c.config.Mgmt.Options)
	go mgmtAccepter.Run()
	/* */


	// event stuff
	pfxlog.Logger().Info("WIRE UP EVENT HANDLERS")
	events.WireEventHandlers()

	c.network.Run()

	return nil
}

func (c *Controller) Shutdown() {
	if c.isShutdown.CompareAndSwap(false, true) {
		close(c.shutdownC)

		if c.ctrlListener != nil {
			if err := c.ctrlListener.Close(); err != nil {
				pfxlog.Logger().WithError(err).Error("failed to close ctrl channel listener")
			}
		}

		if c.mgmtListener != nil {
			if err := c.mgmtListener.Close(); err != nil {
				pfxlog.Logger().WithError(err).Error("failed to close mgmt channel listener")
			}
		}

		c.network.Shutdown()

		if c.config.Db != nil {
			if err := c.config.Db.Close(); err != nil {
				pfxlog.Logger().WithError(err).Error("failed to close db")
			}
		}
	}
}

func (c *Controller) showOptions() error {
	if ctrl, err := json.MarshalIndent(c.config.Ctrl.Options, "", "  "); err == nil {
		pfxlog.Logger().Infof("ctrl = %s", string(ctrl))
	} else {
		return err
	}
	if mgmt, err := json.MarshalIndent(c.config.Mgmt.Options, "", "  "); err == nil {
		pfxlog.Logger().Infof("mgmt = %s", string(mgmt))
	} else {
		return err
	}
	return nil
}

func (c *Controller) startProfiling() {
	if c.config.Profile.Memory.Path != "" {
		go profiler.NewMemoryWithShutdown(c.config.Profile.Memory.Path, c.config.Profile.Memory.Interval, c.shutdownC).Run()
	}
}

func (c *Controller) loadXtvMappings() error {
	if t, ok := c.config.src["terminator"]; ok {
		if tm, ok := t.(map[interface{}]interface{}); ok {
			if vals, ok := tm["validators"]; ok {
				if valMap, ok := vals.(map[interface{}]interface{}); ok {
					for k, v := range valMap {
						binding, ok := k.(string)
						if !ok {
							return errors.Errorf("invalid binding in terminator.validators configuration: %v", binding)
						}
						validatorId, ok := v.(string)
						if !ok {
							return errors.Errorf("invalid validator id in terminator.validators configuration: %v", binding)
						}
						xtv.GetRegistry().RegisterBinding(binding, validatorId)
					}
				}
			}
		}
	}
	return nil
}

func (c *Controller) loadEventHandlers() {
	logger := pfxlog.Logger()

	if e, ok := c.config.src["events"]; ok {
		logger.Infof("CONFIG EVENTS for %v", e)
		if em, ok := e.(map[interface{}]interface{}); ok {
			for k, v := range em {
				if handlerConfig, ok := v.(map[interface{}]interface{}); ok {
					logger.Infof("REGISTERING EVENT HANDLERS for %s", k)
					events.RegisterEventHandler(k, handlerConfig)
				}
			}
		}
	}
}

func (c *Controller) registerXts() {
	xt.GlobalRegistry().RegisterFactory(xt_smartrouting.NewFactory())
	xt.GlobalRegistry().RegisterFactory(xt_ha.NewFactory())
	xt.GlobalRegistry().RegisterFactory(xt_random.NewFactory())
	xt.GlobalRegistry().RegisterFactory(xt_weighted.NewFactory())
}

func (c *Controller) registerComponents() error {
	c.ctrlConnectHandler = handler_ctrl.NewConnectHandler(c.network, c.xctrls)
	c.mgmtConnectHandler = handler_mgmt.NewConnectHandler(c.network)

	c.config.Mgmt.Options.BindHandlers = []channel2.BindHandler{handler_mgmt.NewBindHandler(c.network, c.xmgmts)}

	if err := c.RegisterXctrl(xctrl_example.NewExample()); err != nil {
		return err
	}

	return nil
}

func (c *Controller) RegisterXctrl(x xctrl.Xctrl) error {
	if err := c.config.Configure(x); err != nil {
		return err
	}
	if x.Enabled() {
		c.xctrls = append(c.xctrls, x)
	}
	return nil
}

func (c *Controller) RegisterXmgmt(x xmgmt.Xmgmt) error {
	if err := c.config.Configure(x); err != nil {
		return err
	}
	if x.Enabled() {
		c.xmgmts = append(c.xmgmts, x)
	}
	return nil
}

func (c *Controller) GetNetwork() *network.Network {
	return c.network
}<|MERGE_RESOLUTION|>--- conflicted
+++ resolved
@@ -66,13 +66,10 @@
 		return nil, err
 	}
 
-<<<<<<< HEAD
 	c.loadEventHandlers()
 
-	if n, err := network.NewNetwork(cfg.Id, cfg.Network, cfg.Db, cfg.Metrics); err == nil {
-=======
 	if n, err := network.NewNetwork(cfg.Id, cfg.Network, cfg.Db, cfg.Metrics, versionProvider); err == nil {
->>>>>>> 24ba973f
+
 		c.network = n
 	} else {
 		return nil, err

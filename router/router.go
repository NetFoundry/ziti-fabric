--- conflicted
+++ resolved
@@ -117,14 +117,6 @@
 		pfxlog.Logger().Infof("ctrl = %s", string(ctrl))
 	} else {
 		logrus.Fatalf("unable to display options (%v)", err)
-<<<<<<< HEAD
-	}
-	if link, err := json.Marshal(router.config.Link.Options); err == nil {
-		pfxlog.Logger().Infof("link = %s", string(link))
-	} else {
-		logrus.Fatalf("unable to display options (%v)", err)
-=======
->>>>>>> 2b8af384
 	}
 }
 
